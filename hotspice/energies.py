from __future__ import annotations # Interpret all type annotations as strings, otherwise we have to write e.g. 'Magnets'
from typing import TYPE_CHECKING
if TYPE_CHECKING:
    from .core import Magnets # Only need Magnets for type annotations

from .utils import as_2D_array

from abc import ABC, abstractmethod
from functools import cache
import math
import numpy as np

from . import config
if config.USE_GPU:
    import cupy as xp
    from cupyx.scipy import signal
else:
    import numpy as xp
    from scipy import signal


class Energy(ABC):
    def __init__(self):
        """ The __init__ method contains all initialization of variables which do not depend
            on a specific given `Magnets()` object. It is not required to override this method.
        """
        pass

    def energy_switch(self, indices2D=None):
        """ Returns the change in energy experienced by the magnets at `indices2D`, if they were to switch.
            @param indices2D [xp.array(2, -)]: A 2D array with the first row containing the y-coordinates,
                and the second row containing the corresponding x-coordinates of the sampled magnets.
            @return [list(N)]: A list containing the local changes in energy for each magnet of `indices2D`, in the same order.
        """
        return -2*self.E if indices2D is None else -2*self.E[indices2D[0], indices2D[1]]

    def initialize(self, mm: Magnets):
        """ (Re)calculate energy for `mm`. """
        self.mm = mm # Like this
        self.E, self.E_perp = xp.zeros_like(self.mm.m), xp.zeros_like(self.mm.m)
        self._initialize()
        self.update()

    @abstractmethod
    def _initialize(self):
        """ Calculate properties that should not be recalculated after every switch, like the dipolar kernels.
            It is assumed that `self.mm` already exists.
        """

    @abstractmethod
    def update(self):
        """ Calculates the entire `self.E` and/or `self.E_perp` array(s), for the state of `self.mm.m`.
            No approximations should be made here: this serves to (re)calculate the whole energy.
        """
        self.E = xp.zeros_like(self.mm.xx) # [J]

    @abstractmethod
    def update_single(self, index2D):
        """ Updates `self.E` by only taking into account that a single magnet (at `index2D`) switched.
            @param index2D [tuple(2)]: A tuple containing two size-1 arrays representing y- and x-index of the switched magnet.
        """

    @abstractmethod
    def update_multiple(self, indices2D):
        """ Updates `self.E` by only taking into account that some magnets (at `indices2D`) switched.
            This seems like it is just multiple times `self.update_single()`, but sometimes an optimization is possible,
            hence this required alternative function for updating multiple magnets at once.
            @param indices2D [tuple(2)]: A tuple containing two equal-size 1D arrays representing the y- and x-
                indices of the sampled magnets, such that this tuple can be used directly to index `self.E`.
        """

    @property
    @abstractmethod
    def E_tot(self):
        """ Returns the total energy for this energy contribution. This function is necessary since this is not equal
            for all energies: e.g. `sum(E)` in the DipolarEnergy would count each interaction twice, while `sum(E)` is
            correct for ZeemanEnergy.
        """

    @property
    @cache
    def shortname(self):
        return type(self).__name__.lower().replace('energy', '')


class ZeemanEnergy(Energy):
    def __init__(self, magnitude=0, angle=0):
        """ This `ZeemanEnergy` class implements the Zeeman energy for a spatially uniform external field, whose magnitude
            (and `angle`, if the magnetization is in-plane) can be set using the `set_field` method.
            @param magnitude [float] (0): The magnitude of the external field.
            @param angle [float] (0): The angle (in radians) of the external field.
        """
        # NOTE: self._magnitude and self._angle are not cleaned, and can be int, float, array...
        #       self.magnitude and self.angle, on the other hand, are always cast as_2D_array() upon calling.
        self._magnitude = magnitude # [T]
        self._angle = angle # [rad]

    def _initialize(self):
        self.set_field(magnitude=self._magnitude, angle=self._angle)

    def set_field(self, magnitude=None, angle=None):
        if magnitude is not None: self._magnitude = magnitude
        if angle is not None: self._angle = angle
        if not hasattr(self, 'mm'): return

        if self.mm.in_plane:
            B_ext = (self.magnitude*xp.cos(self.angle), self.magnitude*xp.sin(self.angle)) # [T] tuple(2) of 2D xp.ndarray
            self.E_factor = -self.mm.moment*(B_ext[0]*self.mm.orientation[:,:,0] + B_ext[1]*self.mm.orientation[:,:,1])
            self.E_factor_perp = -self.mm.moment*(B_ext[1]*self.mm.orientation[:,:,0] - B_ext[0]*self.mm.orientation[:,:,1]) # Don't put this behind an 'if self.mm.USE_PERP_ENERGY' block, to prevent desyncs if USE_PERP_ENERGY gets changed. This is not the most expensive function in the world.
        else:
            B_ext = xp.copy(self.magnitude) # [T] 2D xp.ndarray to allow spatially varying external field
            self.E_factor = -self.mm.moment*B_ext
            self.E_factor_perp = xp.zeros_like(self.mm.m)
        self.update() # Fields were (probably) changed, so recalculate the energy

    def update(self):
        self.E = self.mm.m*self.E_factor
        if self.mm.USE_PERP_ENERGY: self.E_perp = self.mm.m*self.E_factor_perp
        
    def update_single(self, index2D):
        self.E[index2D[0,0], index2D[1,0]] *= -1
        if self.mm.USE_PERP_ENERGY: self.E_perp[index2D[0,0], index2D[1,0]] *= -1

    def update_multiple(self, indices2D):
        self.E[indices2D[0], indices2D[1]] *= -1
        if self.mm.USE_PERP_ENERGY: self.E_perp[indices2D[0], indices2D[1]] *= -1
        
    @property
    def E_tot(self):
        return xp.sum(self.E)

    @property
    def magnitude(self): return as_2D_array(self._magnitude, self.mm.shape)
    @magnitude.setter
    def magnitude(self, value): self.set_field(magnitude=value)

    @property
    def angle(self): return as_2D_array(self._angle, self.mm.shape)
    @angle.setter
    def angle(self, value): self.set_field(angle=value)


class DipolarEnergy(Energy):
    def __init__(self, prefactor: float = 1, decay_exponent: float = -3):
        """ This `DipolarEnergy` class implements the interaction between the magnets of the simulation themselves.
            It should therefore always be included in the simulations.
            @param prefactor [float] (1): The relative strength of the dipolar interaction.
            @param decay_exponent [float] (-3): How fast the dipole interaction weakens with distance: DD ∝ 1/r^`decay_exponent`.
        """
        # TODO: a more intricate scaling with distance is needed to incorporate the effect of the magnets not being infinitely small magnetic spins.
        #       Further steps can then concern themselves with the nonpolynomial fall-off with distance, as the magnets start to see each other more as infinitesimal spins rather than a finite FM geometry.
        self._prefactor = prefactor
        self.decay_exponent = decay_exponent
    
    @property
    def prefactor(self):
        return self._prefactor
    @prefactor.setter
    def prefactor(self, value):
        self.E *= value/self._prefactor
        self.E_perp *= value/self._prefactor
        self._prefactor = value

    def _initialize(self):
        """ When `self.mm` has nonzero `major_axis` and `minor_axis`, the magnet
            is assumed to be elliptical, and the approximation presented in
                Politi, P., & Pini, M. G. (2002). Dipolar interaction between two-
                dimensional magnetic particles. Physical Review B, 66(21), 214414.
            is used to emulate the finite size of nanomagnets.
        """
        self.unitcell = self.mm.unitcell
        I = (self.mm.major_axis**2 + self.mm.minor_axis**2)/16 # "Moment of inertia" to emulate finite size of magnets
        
        # Now we initialize the full ox
        num_unitcells_x = 2*math.ceil(self.mm.nx/self.unitcell.x) + 1
        num_unitcells_y = 2*math.ceil(self.mm.ny/self.unitcell.y) + 1
        if self.mm.in_plane:
            unitcell_ox = self.mm.orientation[:self.unitcell.y,:self.unitcell.x,0]
            unitcell_oy = self.mm.orientation[:self.unitcell.y,:self.unitcell.x,1]
        else:
            unitcell_o = self.mm.occupation[:self.unitcell.y,:self.unitcell.x]
        unitcell_dx, unitcell_dy = xp.meshgrid(self.mm.dx[:self.unitcell.x], self.mm.dy[:self.unitcell.y]) # TODO: there is an issue with dx/dy having length nx-1/ny-1
        tlm_dx = xp.tile(unitcell_dx, (num_unitcells_y, num_unitcells_x))
        tlm_dy = xp.tile(unitcell_dy, (num_unitcells_y, num_unitcells_x))
        # Now comes the part where we start splitting the different cells in the unit cells
        self.kernel_unitcell_indices = -xp.ones((self.unitcell.y, self.unitcell.x), dtype=int) # unitcell (y,x) -> kernel (i). If no magnet present, the kernel index is -1 to indicate this.
        self.kernel_unitcell = []
        self.kernel_perpself_unitcell = [] # Initialize perp regardless of mm.USE_PERP_ENERGY, it only takes some unnecessary memory if it is not needed, initialization is very fast anyway
        self.kernel_perpother_unitcell = []
        for y in range(self.unitcell.y):
            for x in range(self.unitcell.x):
                # Slices for slicing "toolargematrix"es (tlm). These are (num_unitcells_x, num_unitcells_y) arrays of tiled unitcells.
                slice_startx = (self.unitcell.x - ((self.mm.nx-1) % self.unitcell.x) + x) % self.unitcell.x # Final % not strictly necessary because
                slice_starty = (self.unitcell.y - ((self.mm.ny-1) % self.unitcell.y) + y) % self.unitcell.y # toolargematrix_o{x,y} large enough anyway
                tlm_slice = np.s_[slice_starty:slice_starty+2*self.mm.ny-1,slice_startx:slice_startx+2*self.mm.nx-1]
                
                ## DETERMINE DISTANCES
                # The unitcell's dx and dy
                dx, dy = tlm_dx[tlm_slice], tlm_dy[tlm_slice]
                xx, yy = xp.cumsum(dx, axis=1), xp.cumsum(dy, axis=0) # The central magnet in this whole matrix is the one we are interested in. Therefore...
                rrx = xx - xx[0,self.mm.nx - 1]
                rry = yy - yy[self.mm.ny - 1,0]
                
                # Let us first make the four-mirrored distance matrix rinv3
                rr_sq = (rrx**2 + rry**2).astype(float)
                rr_sq[self.mm.ny - 1,self.mm.nx - 1] = xp.inf
                rr_inv = rr_sq**-0.5 # Due to the previous line, this is now never infinite
                rinv3 = rr_inv**(-self.decay_exponent) # = 1/r^3 by default
                rinv5 = rr_inv**(-self.decay_exponent + 2) # = 1/r^5 by default
                # Now we determine the normalized rx and ry
                ux = rrx*rr_inv
                uy = rry*rr_inv
                ## NORMAL KERNEL
                if self.mm.in_plane:
                    if (ox1 := unitcell_ox[y,x]) == (oy1 := unitcell_oy[y,x]) == 0:
                        continue # Empty cell in the unit cell, so don't store a kernel
                    tlm_ox = xp.tile(unitcell_ox, (num_unitcells_y, num_unitcells_x)) # This is the maximum that we can ever need (this maximum
                    tlm_oy = xp.tile(unitcell_oy, (num_unitcells_y, num_unitcells_x)) # occurs when the simulation does not cut off any unit cells)
                    ox2, oy2 = tlm_ox[tlm_slice], tlm_oy[tlm_slice] # Get the useful part of toolargematrix_o{x,y} for this (x,y) in the unit cell
                    k = ox1*ox2*(3*ux**2 - 1) + oy1*oy2*(3*uy**2 - 1) + 3*(ux*uy)*(ox1*oy2 + oy1*ox2)
                    k_correction = ox1*ox2*(5*ux**2 - 1) + oy1*oy2*(5*uy**2 - 1) + 5*(ux*uy)*(ox1*oy2 + oy1*ox2) # Add finite-size correction
                    kernel = -rinv3*k - 3*I/2*rinv5*k_correction
                else:
                    if unitcell_o[y,x] == 0:
                        continue # Empty cell in the unit cell, so don't store a kernel
                    tlm_o = xp.tile(unitcell_o, (num_unitcells_y, num_unitcells_x)).astype(float)
                    o2 = tlm_o[tlm_slice] # Get the useful part of toolargematrix_o for this (x,y) in the unit cell
                    kernel = o2*(rinv3 + 9*I/2*rinv5) # 'kernel' for out-of-plane: 1/r³ plus correction for finite size
                
                ## PERPENDICULAR KERNEL SELF (so the magnet in the center of the kernel is 'perpendicular')
                if self.mm.in_plane: # "Perpendicular" is defined as rotated 90° counterclockwise (mathematical positive direction). AFAIK, this is only important here and nowhere else.
                    ox1_perp, oy1_perp = -oy1, ox1
                    # Get the useful part of toolargematrix_o{x,y} for this (x,y) in the unit cell
                    k_perpself = ox1_perp*ox2*(3*ux**2 - 1) + oy1_perp*oy2*(3*uy**2 - 1) + 3*(ux*uy)*(ox1_perp*oy2 + oy1_perp*ox2)
                    k_correction_perpself = ox1_perp*ox2*(5*ux**2 - 1) + oy1_perp*oy2*(5*uy**2 - 1) + 5*(ux*uy)*(ox1_perp*oy2 + oy1_perp*ox2) # Add finite-size correction
                    kernel_perpself = -rinv3*k_perpself - 3*I/2*rinv5*k_correction_perpself
                else:
                    kernel_perpself = np.zeros_like(kernel) # Perpendicular magnetization in OOP ASI is always zero-energy due to symmetry

                ## PERPENDICULAR KERNEL OTHER (so the magnet in the center is the only one that is still normal)
                if self.mm.in_plane:
                    ox2_perp, oy2_perp = -oy2, ox2
                    # Get the useful part of toolargematrix_o{x,y} for this (x,y) in the unit cell
                    k_perpother = ox1*ox2_perp*(3*ux**2 - 1) + oy1*oy2_perp*(3*uy**2 - 1) + 3*(ux*uy)*(ox1*oy2_perp + oy1*ox2_perp)
                    k_correction_perpother = ox1*ox2_perp*(5*ux**2 - 1) + oy1*oy2_perp*(5*uy**2 - 1) + 5*(ux*uy)*(ox1*oy2_perp + oy1*ox2_perp) # Add finite-size correction
                    kernel_perpother = -rinv3*k_perpother - 3*I/2*rinv5*k_correction_perpother
                else:
                    kernel_perpother = np.zeros_like(kernel) # Perpendicular magnetization in OOP ASI is always zero-energy due to symmetry

                ## PBC
                def apply_PBC(k): # <k> is a DD kernel (2N+1,2N+1)-array
                    kopy = k.copy()
                    k[:,self.mm.nx:] += kopy[:,:self.mm.nx-1]
                    k[self.mm.ny:,self.mm.nx:] += kopy[:self.mm.ny-1,:self.mm.nx-1]
                    k[self.mm.ny:,:] += kopy[:self.mm.ny-1,:]
                    k[self.mm.ny:,:self.mm.nx-1] += kopy[:self.mm.ny-1,self.mm.nx:]
                    k[:,:self.mm.nx-1] += kopy[:,self.mm.nx:]
                    k[:self.mm.ny-1,:self.mm.nx-1] += kopy[self.mm.ny:,self.mm.nx:]
                    k[:self.mm.ny-1,:] += kopy[self.mm.ny:,:]
                    k[:self.mm.ny-1,self.mm.nx:] += kopy[self.mm.ny:,:self.mm.nx-1]
                if self.mm.PBC: # Just copy the kernel 8 times, for the 8 'nearest simulations'
                    apply_PBC(kernel)
                    apply_PBC(kernel_perpself)
                    apply_PBC(kernel_perpother)

                kernel *= 1e-7 # [J/Am²], 1e-7 is mu_0/4Pi
                kernel_perpself *= 1e-7 # [J/Am²], 1e-7 is mu_0/4Pi
                kernel_perpother *= 1e-7 # [J/Am²], 1e-7 is mu_0/4Pi
                self.kernel_unitcell_indices[y,x] = len(self.kernel_unitcell)
                self.kernel_unitcell.append(kernel)
                self.kernel_perpself_unitcell.append(kernel_perpself)
                self.kernel_perpother_unitcell.append(kernel_perpother)
        self.kernel_unitcell = xp.asarray(self.kernel_unitcell)
        self.kernel_perpself_unitcell = xp.asarray(self.kernel_perpself_unitcell)
        self.kernel_perpother_unitcell = xp.asarray(self.kernel_perpother_unitcell)

    def update(self):
        total_energy = xp.zeros_like(self.mm.m)
        if self.mm.USE_PERP_ENERGY: total_energy_perp = xp.zeros_like(self.mm.m)
        mmoment = self.mm.m*self.mm.moment
        for y in range(self.unitcell.y):
            for x in range(self.unitcell.x):
                if (n := self.kernel_unitcell_indices[y,x]) < 0:
                    continue
                else:
                    partial_m = xp.zeros_like(self.mm.m)
                    partial_m[y::self.unitcell.y, x::self.unitcell.x] = self.mm.m[y::self.unitcell.y, x::self.unitcell.x]

                    kernel = self.kernel_unitcell[n,::-1,::-1]
                    total_energy += partial_m*signal.convolve2d(kernel, mmoment, mode='valid') # Could probably be done faster by only convolving the nonzero partial_m elements but this is already fast enough anyway and such slicing is also not free
                    if self.mm.USE_PERP_ENERGY:
                        kernel_perpself = self.kernel_perpself_unitcell[n,::-1,::-1]
                        total_energy_perp += partial_m*signal.convolve2d(kernel_perpself, mmoment, mode='valid') # NOTE: partial_m is not strictly necessary if 'perpendicular' does not necessarily mean '90° counterclockwise'
        self.E = self.prefactor*self.mm.moment*total_energy
        if self.mm.USE_PERP_ENERGY: self.E_perp = self.prefactor*self.mm.moment*total_energy_perp

    def update_single(self, index2D):
        #! Call this AFTER self.mm.m[index2D] has been updated!
        # First we get the x and y coordinates of magnet <i> in its unit cell
        y, x = index2D[0,0], index2D[1,0]
        x_unitcell = x.astype(int) % self.unitcell.x
        y_unitcell = y.astype(int) % self.unitcell.y
        # Test if there is actually a kernel
        n = self.kernel_unitcell_indices[y_unitcell, x_unitcell]
        if n < 0: return # Then there is no magnet there, so nothing happens
        # Multiply with the magnetization
        usefulkernel = self.kernel_unitcell[n,self.mm.ny-1-y:2*self.mm.ny-1-y,self.mm.nx-1-x:2*self.mm.nx-1-x]
        mmoment = self.mm.m*self.mm.moment
        interaction = self.prefactor*mmoment[y, x]*xp.multiply(mmoment, usefulkernel)
        self.E += 2*interaction
        self.E[y, x] *= -1 # This magnet switched, so all its interactions are inverted
        if self.mm.USE_PERP_ENERGY:
            usefulkernel_perp = self.kernel_perpother_unitcell[n,self.mm.ny-1-y:2*self.mm.ny-1-y,self.mm.nx-1-x:2*self.mm.nx-1-x]
            interaction_perp = self.prefactor*mmoment[y, x]*xp.multiply(mmoment, usefulkernel_perp)
            self.E_perp += 2*interaction_perp
            self.E_perp[y, x] *= -1 # NOTE: not strictly necessary if 'perpendicular' does not necessarily mean '90° counterclockwise'

    def update_multiple(self, indices2D):
        self.E[indices2D[0], indices2D[1]] *= -1
        mmoment = self.mm.m*self.mm.moment
        if self.mm.USE_PERP_ENERGY: self.E_perp[indices2D[0], indices2D[1]] *= -1 # NOTE: not strictly necessary if 'perpendicular' does not necessarily mean '90° counterclockwise'
        indices2D_unitcell_raveled = (indices2D[1] % self.unitcell.x) + (indices2D[0] % self.unitcell.y)*self.unitcell.x
        binned_unitcell_raveled = xp.bincount(indices2D_unitcell_raveled)
        for i in binned_unitcell_raveled.nonzero()[0]: # Iterate over the unitcell indices present in indices2D
            y_unitcell, x_unitcell = divmod(int(i), self.unitcell.x)
            if (n := self.kernel_unitcell_indices[y_unitcell, x_unitcell]) < 0: continue # This should never happen, but check anyway in case indices2D includes empty cells
            kernel = self.kernel_unitcell[n,:,:]
            if self.mm.USE_PERP_ENERGY: kernel_perp = self.kernel_perpother_unitcell[n,:,:]
            indices2D_here = indices2D[:,indices2D_unitcell_raveled == i]
            if indices2D_here.shape[1] > self.mm.params.SIMULTANEOUS_SWITCHES_CONVOLUTION_OR_SUM_CUTOFF:
                ### EITHER WE DO THIS (CONVOLUTION) (starts to be faster at approx. 40 simultaneous switches for 41x41 kernel, so especially for large T this is good)
                switched_field = xp.zeros_like(self.mm.m)
                switched_field[indices2D_here[0], indices2D_here[1]] = mmoment[indices2D_here[0], indices2D_here[1]]
                k = self.mm.params.REDUCED_KERNEL_SIZE
                kx, ky = min(k, self.mm.nx-1), min(k, self.mm.ny-1)
                usefulkernel = kernel[self.mm.ny-1-ky:self.mm.ny+ky, self.mm.nx-1-kx:self.mm.nx+kx] if k else kernel
                convolvedkernel = signal.convolve2d(switched_field, usefulkernel, mode='same', boundary='wrap' if self.mm.PBC else 'fill')
                if self.mm.USE_PERP_ENERGY:
                    usefulkernel_perp = kernel_perp[self.mm.ny-1-ky:self.mm.ny+ky, self.mm.nx-1-kx:self.mm.nx+kx] if k else kernel_perp
                    convolvedkernel_perp = signal.convolve2d(switched_field, usefulkernel_perp, mode='same', boundary='wrap' if self.mm.PBC else 'fill')
            else:
                ### OR WE DO THIS (BASICALLY self.update_single BUT SLIGHTLY PARALLEL AND SLIGHTLY NONPARALLEL) 
                convolvedkernel = xp.zeros_like(self.mm.m) # Still is convolved, just not in parallel
                if self.mm.USE_PERP_ENERGY: convolvedkernel_perp = xp.zeros_like(self.mm.m)
                for j in range(indices2D_here.shape[1]): # Here goes the manual convolution
                    y, x = indices2D_here[0,j], indices2D_here[1,j]
                    convolvedkernel += mmoment[y,x]*kernel[self.mm.ny-1-y:2*self.mm.ny-1-y,self.mm.nx-1-x:2*self.mm.nx-1-x]
                    if self.mm.USE_PERP_ENERGY: convolvedkernel_perp += mmoment[y,x]*kernel_perp[self.mm.ny-1-y:2*self.mm.ny-1-y,self.mm.nx-1-x:2*self.mm.nx-1-x]
            interaction = self.prefactor*xp.multiply(mmoment, convolvedkernel)
            self.E += 2*interaction
            if self.mm.USE_PERP_ENERGY:
                interaction_perp = self.prefactor*xp.multiply(mmoment, convolvedkernel_perp)
                self.E_perp += 2*interaction_perp

    @property
    def E_tot(self):
        return xp.sum(self.E)/2

    def get_NN_interaction(self):
        """ An APPROXIMATE value for the nearest-neighbor dipolar interaction energy.
            Approximate means that the highest value over all NNs over all kernels is returned, using the average magnetic moment.
            Hence, for a highly symmetric system like a uniform Ising system, this will be exact, but not for IP ASI.
        """
        # Approximation: use highest value from all nearest-neighbors in all kernels, and average magnetic moment
        largest = 0
        for kernel in self.kernel_unitcell:
            ny, nx = kernel.shape
            middle_y, middle_x = ny//2, nx//2
            NN = self.mm._get_nearest_neighbors()
            dy, dx = NN.shape
            dy, dx = dy//2, dx//2
            value = xp.max(xp.abs(kernel[middle_y-dy:middle_y+dy+1,middle_x-dx:middle_x+dx+1]*NN))
            if value > largest: largest = value
        return largest*self.prefactor*(self.mm.moment_avg**2)

    def set_NN_interaction(self, value):
        """ Sets `self.prefactor` such that the nearest-neighbor dipolar interaction energy is `value` Joules. """
        self.prefactor = value/self.get_NN_interaction()


class DiMonopolarEnergy(DipolarEnergy): # Original author: Diego De Gusem
    def __init__(self, prefactor=1, d=200e-9, small_d=200e-9):
        """ This DimonopolarEnergy class implements the interaction between the magnets of the simulation themselves using the monopole approximation.
            @param prefactor [float] (1): The relative strength of the monopole interaction.
            @param d [float] (200e-9): The distance between two monopoles in one magnet in meters.
            @param small_d [float] (200e-9): The distance between two monopoles in one magnet for the E_perp calculation.
                The most physical interpretation of this would likely be the width of the magnet.
        """
        self._prefactor = prefactor
        self.d = d # [m]
        self.small_d = small_d # [m]

    def _initialize(self):
        if not isinstance(self.d, np.ndarray):
            self.dist_unitcell = as_2D_array(self.d, (self.mm.unitcell.y, self.mm.unitcell.x))
        else:
            self.dist_unitcell = self.d
        self.dist = np.tile(self.dist_unitcell,(math.ceil(self.mm.ny / self.mm.unitcell.y), math.ceil(self.mm.nx / self.mm.unitcell.x)))
        self.dist_exact = self.dist[:self.mm.ny, :self.mm.nx]
        self.unitcell = self.mm.unitcell
        self.E = xp.zeros_like(self.mm.xx)
        self.charge = self.mm.moment / self.dist_exact  # Magnetic charge [Am]
        self.charge_sq = self.charge ** 2

        # Create a grid that is too large. This is needed to place every magnet in the unitcell in the centrum to convolve
<<<<<<< HEAD
        x_arange = xp.arange(-(self.mm.nx-1), self.mm.nx + self.mm.unitcell.x)
=======
        x_arange = xp.arange(-(self.mm.nx - 1), self.mm.nx + self.mm.unitcell.x)
>>>>>>> 55b4363c
        dx = self.mm.dx[x_arange % self.mm.nx]
        x_large = xp.zeros(x_arange.size)
        x_large[1:] = xp.cumsum(dx)[:-1]
        x_large -= x_large[self.mm.nx - 1]
<<<<<<< HEAD
        
        y_arange = xp.arange(-(self.mm.ny-1), self.mm.ny + self.mm.unitcell.y)
=======

        y_arange = xp.arange(-(self.mm.ny - 1), self.mm.ny + self.mm.unitcell.y)
>>>>>>> 55b4363c
        dy = self.mm.dy[y_arange % self.mm.ny]
        y_large = xp.zeros(y_arange.size)
        y_large[1:] = xp.cumsum(dy)[:-1]
        y_large -= y_large[self.mm.ny - 1]
<<<<<<< HEAD
        
        xx, yy = xp.meshgrid(x_large, y_large)
=======

        xx, yy = xp.meshgrid(x_large, y_large)
        if not isinstance(self.d, np.ndarray):
            self.dist_too_big = as_2D_array(self.d, xx.shape)
        else:
            self.dist_too_big = xp.zeros(xx.shape)
            for y in range(xx.shape[0]):
                for x in range(xx.shape[1]):
                    self.dist_too_big[y,x] = self.dist_unitcell[(y-(self.mm.ny-1))%self.mm.unitcell.y,(x-(self.mm.nx-1))%self.mm.unitcell.x]

>>>>>>> 55b4363c
        # Determine the angle of each magnet in the too large grid
        angle_unitcell = self.mm.original_angles[:self.unitcell.y,:self.unitcell.x]
        angles = xp.zeros(xx.shape)
        for y in range(xx.shape[0]):
            for x in range(xx.shape[1]):
                angles[y,x] = angle_unitcell[(y-(self.mm.ny-1))%self.mm.unitcell.y, (x-(self.mm.nx-1))%self.mm.unitcell.x]

        # Let us now find our monopoles, given the position and angle of the magnets we just found
        charges_xx = np.zeros((2 * self.mm.ny - 1 + self.mm.unitcell.y, 2 * self.mm.nx - 1 + self.mm.unitcell.x, 2))
        charges_yy = np.zeros((2 * self.mm.ny - 1 + self.mm.unitcell.y, 2 * self.mm.nx - 1 + self.mm.unitcell.x, 2))
        charges_xx[:, :, 0] = xx + self.dist_too_big / 2 * xp.cos(angles)
        charges_xx[:, :, 1] = xx - self.dist_too_big / 2 * xp.cos(angles)
        charges_yy[:, :, 0] = yy + self.dist_too_big / 2 * xp.sin(angles)
        charges_yy[:, :, 1] = yy - self.dist_too_big / 2 * xp.sin(angles)

        # DETERMINE THE POSITIONS WHEN ONE UNITCELL MAGNET HAS FLIPPED (1 d should be small)
        charges_xx_perp_self = np.zeros((2 * self.mm.ny - 1 + self.mm.unitcell.y, 2 * self.mm.nx - 1 + self.mm.unitcell.x, 2, self.mm.unitcell.x*self.mm.unitcell.y))
        charges_yy_perp_self = np.zeros((2 * self.mm.ny - 1 + self.mm.unitcell.y, 2 * self.mm.nx - 1 + self.mm.unitcell.x, 2, self.mm.unitcell.x*self.mm.unitcell.y))
        magnet_n = 0
        for y in range(self.mm.ny - 1, self.mm.ny - 1 + self.unitcell.y):
            for x in range(self.mm.nx - 1, self.mm.nx - 1 + self.unitcell.x):
                charges_xx_perp_self[:, :, :, magnet_n] = charges_xx
                charges_xx_perp_self[y, x, 0, magnet_n] = xx[y,x] + self.small_d / 2 * xp.cos(angles[y,x]+np.pi/2)
                charges_xx_perp_self[y, x, 1, magnet_n] = xx[y,x] - self.small_d / 2 * xp.cos(angles[y,x]+np.pi/2)
                charges_yy_perp_self[:, :, :, magnet_n] = charges_yy
                charges_yy_perp_self[y, x, 0, magnet_n] = yy[y,x] + self.small_d / 2 * xp.sin(angles[y,x]+np.pi/2)
                charges_yy_perp_self[y, x, 1, magnet_n] = yy[y,x] - self.small_d / 2 * xp.sin(angles[y,x]+np.pi/2)
                magnet_n += 1

        # DETERMINE THE POSITIONS WHEN ALL EXCEPT ONE UNITCELL MAGNET HAS FLIPPED (all d except 1 should be small)
        charges_xx_perp_other = np.zeros((2 * self.mm.ny - 1 + self.mm.unitcell.y,2 * self.mm.nx - 1 + self.mm.unitcell.x, 2, self.mm.unitcell.x * self.mm.unitcell.y))
        charges_yy_perp_other = np.zeros((2 * self.mm.ny - 1 + self.mm.unitcell.y,2 * self.mm.nx - 1 + self.mm.unitcell.x, 2,self.mm.unitcell.x * self.mm.unitcell.y))
        magnet_n = 0
        for y in range(self.mm.ny - 1, self.mm.ny - 1 + self.unitcell.y):
            for x in range(self.mm.nx - 1, self.mm.nx - 1 + self.unitcell.x):
                charges_xx_perp_other[:, :, 0, magnet_n] = xx + self.small_d / 2 * xp.cos(angles + np.pi / 2)
                charges_xx_perp_other[:, :, 1, magnet_n] = xx - self.small_d / 2 * xp.cos(angles + np.pi / 2)
                charges_xx_perp_other[y, x, 0, magnet_n] = xx[y, x] + self.dist_too_big[y, x] / 2 * xp.cos(angles[y, x] - np.pi / 2)
                charges_xx_perp_other[y, x, 1, magnet_n] = xx[y, x] - self.dist_too_big[y, x] / 2 * xp.cos(angles[y, x] - np.pi / 2)
                charges_yy_perp_other[:, :, 0, magnet_n] = yy + self.small_d / 2 * xp.sin(angles + np.pi / 2)
                charges_yy_perp_other[:, :, 1, magnet_n] = yy - self.small_d / 2 * xp.sin(angles + np.pi / 2)
                charges_yy_perp_other[y, x, 0, magnet_n] = yy[y, x] + self.small_d / 2 * xp.sin(angles[y, x] - np.pi / 2)
                charges_yy_perp_other[y, x, 1, magnet_n] = yy[y, x] - self.small_d / 2 * xp.sin(angles[y, x] - np.pi / 2)
                magnet_n += 1

        # For each monopole in the unit cell, determine the relative position to every other monopole in the system
        # There are 4 interactions for each magnet and there are self.mm.unitcell.x*self.mm.unitcell.y magnets in a unitcell
        rinv = np.zeros((2*self.mm.ny-1, 2*self.mm.nx-1, 4, self.mm.unitcell.x*self.mm.unitcell.y))
        # DETERMINE rinv WHEN ONE UNITCELL MAGNET HAS FLIPPED
        rinv_perp_self = np.zeros((2*self.mm.ny-1, 2*self.mm.nx-1, 4, self.mm.unitcell.x*self.mm.unitcell.y))
        # DETERMINE rinv WHEN ALL EXCEPT ONE UNITCELL MAGNET HAS FLIPPED
        rinv_perp_other = np.zeros((2*self.mm.ny-1, 2*self.mm.nx-1, 4, self.mm.unitcell.x*self.mm.unitcell.y))

        magnet_n = 0
        for y in range(self.mm.ny-1, self.mm.ny-1 + self.unitcell.y):
            for x in range(self.mm.nx-1, self.mm.nx-1 + self.unitcell.x):

                # Now calculate the distance from two monopoles in a magnet to all the others
                rrxNN = charges_xx[:,:,0] - charges_xx[y,x,0]
                rryNN = charges_yy[:,:,0] - charges_yy[y,x,0]
                rrxSS = charges_xx[:,:,1] - charges_xx[y,x,1]
                rrySS = charges_yy[:,:,1] - charges_yy[y,x,1]
                rrxNS = charges_xx[:,:,0] - charges_xx[y,x,1]  # Cross terms
                rryNS = charges_yy[:,:,0] - charges_yy[y,x,1]
                rrxSN = charges_xx[:,:,1] - charges_xx[y,x,0]
                rrySN = charges_yy[:,:,1] - charges_yy[y,x,0]

                rrNN_sq = (rrxNN**2 + rryNN**2).astype(np.float32)
                rrSS_sq = (rrxSS**2 + rrySS**2).astype(np.float32)
                rrNS_sq = (rrxNS**2 + rryNS**2).astype(np.float32)
                rrSN_sq = (rrxSN**2 + rrySN**2).astype(np.float32)

                # It is possible that artificial monopoles overlap and also give a 0, for this reason:
                rrNN_sq[rrNN_sq==0] = xp.inf
                rrSS_sq[rrSS_sq==0] = xp.inf
                rrNS_sq[rrNS_sq==0] = xp.inf
                rrSN_sq[rrSN_sq==0] = xp.inf

                rrNN_inv = rrNN_sq ** -0.5  # Due to the previous line, this is now never infinite
                rrSS_inv = rrSS_sq ** -0.5
                rrNS_inv = rrNS_sq ** -0.5
                rrSN_inv = rrSN_sq ** -0.5

                # Now take the correct slice, so this unit cell magnet is at its center (this is needed to convolve)
                rinv[:,:,0,magnet_n] = rrNN_inv[y-self.mm.ny+1:y+self.mm.ny, x-self.mm.nx+1:x+self.mm.nx]
                rinv[:,:,1,magnet_n] = rrSS_inv[y-self.mm.ny+1:y+self.mm.ny, x-self.mm.nx+1:x+self.mm.nx]
                rinv[:,:,2,magnet_n] = rrNS_inv[y-self.mm.ny+1:y+self.mm.ny, x-self.mm.nx+1:x+self.mm.nx]
                rinv[:,:,3,magnet_n] = rrSN_inv[y-self.mm.ny+1:y+self.mm.ny, x-self.mm.nx+1:x+self.mm.nx]

                # DETERMINE rinv WHEN ONE UNITCELL MAGNET HAS FLIPPED
                rrxNN_perp_self = charges_xx_perp_self[:, :, 0, magnet_n] - charges_xx_perp_self[y, x, 0, magnet_n]
                rryNN_perp_self = charges_yy_perp_self[:, :, 0, magnet_n] - charges_yy_perp_self[y, x, 0, magnet_n]
                rrxSS_perp_self = charges_xx_perp_self[:, :, 1, magnet_n] - charges_xx_perp_self[y, x, 1, magnet_n]
                rrySS_perp_self = charges_yy_perp_self[:, :, 1, magnet_n] - charges_yy_perp_self[y, x, 1, magnet_n]
                rrxNS_perp_self = charges_xx_perp_self[:, :, 0, magnet_n] - charges_xx_perp_self[y, x, 1, magnet_n]  # Cross terms
                rryNS_perp_self = charges_yy_perp_self[:, :, 0, magnet_n] - charges_yy_perp_self[y, x, 1, magnet_n]
                rrxSN_perp_self = charges_xx_perp_self[:, :, 1, magnet_n] - charges_xx_perp_self[y, x, 0, magnet_n]
                rrySN_perp_self = charges_yy_perp_self[:, :, 1, magnet_n] - charges_yy_perp_self[y, x, 0, magnet_n]

                rrNN_sq_perp_self = rrxNN_perp_self ** 2 + rryNN_perp_self ** 2
                rrSS_sq_perp_self = rrxSS_perp_self ** 2 + rrySS_perp_self ** 2
                rrNS_sq_perp_self = rrxNS_perp_self ** 2 + rryNS_perp_self ** 2
                rrSN_sq_perp_self = rrxSN_perp_self ** 2 + rrySN_perp_self ** 2

                rrNN_sq_perp_self[y, x] = xp.inf
                rrSS_sq_perp_self[y, x] = xp.inf
                rrNS_sq_perp_self[y, x] = xp.inf
                rrSN_sq_perp_self[y, x] = xp.inf

                rrNN_inv_perp_self = rrNN_sq_perp_self ** -0.5  # Due to the previous line, this is now never infinite
                rrSS_inv_perp_self = rrSS_sq_perp_self ** -0.5
                rrNS_inv_perp_self = rrNS_sq_perp_self ** -0.5
                rrSN_inv_perp_self = rrSN_sq_perp_self ** -0.5

                # Now take the correct slice, so this unit cell magnet is at its center (this is needed to convolve)
                rinv_perp_self[:, :, 0, magnet_n] = rrNN_inv_perp_self[y - self.mm.ny + 1:y + self.mm.ny, x - self.mm.nx + 1:x + self.mm.nx]
                rinv_perp_self[:, :, 1, magnet_n] = rrSS_inv_perp_self[y - self.mm.ny + 1:y + self.mm.ny, x - self.mm.nx + 1:x + self.mm.nx]
                rinv_perp_self[:, :, 2, magnet_n] = rrNS_inv_perp_self[y - self.mm.ny + 1:y + self.mm.ny, x - self.mm.nx + 1:x + self.mm.nx]
                rinv_perp_self[:, :, 3, magnet_n] = rrSN_inv_perp_self[y - self.mm.ny + 1:y + self.mm.ny, x - self.mm.nx + 1:x + self.mm.nx]

                # DETERMINE rinv WHEN ALL EXCEPT ONE UNITCELL MAGNET HAS FLIPPED
                rrxNN_perp_other = charges_xx_perp_other[:, :, 0, magnet_n] - charges_xx_perp_other[y, x, 0, magnet_n]
                rryNN_perp_other = charges_yy_perp_other[:, :, 0, magnet_n] - charges_yy_perp_other[y, x, 0, magnet_n]
                rrxSS_perp_other = charges_xx_perp_other[:, :, 1, magnet_n] - charges_xx_perp_other[y, x, 1, magnet_n]
                rrySS_perp_other = charges_yy_perp_other[:, :, 1, magnet_n] - charges_yy_perp_other[y, x, 1, magnet_n]
                rrxNS_perp_other = charges_xx_perp_other[:, :, 0, magnet_n] - charges_xx_perp_other[y, x, 1, magnet_n]  # Cross terms
                rryNS_perp_other = charges_yy_perp_other[:, :, 0, magnet_n] - charges_yy_perp_other[y, x, 1, magnet_n]
                rrxSN_perp_other = charges_xx_perp_other[:, :, 1, magnet_n] - charges_xx_perp_other[y, x, 0, magnet_n]
                rrySN_perp_other = charges_yy_perp_other[:, :, 1, magnet_n] - charges_yy_perp_other[y, x, 0, magnet_n]

                rrNN_sq_perp_other = rrxNN_perp_other ** 2 + rryNN_perp_other ** 2
                rrSS_sq_perp_other = rrxSS_perp_other ** 2 + rrySS_perp_other ** 2
                rrNS_sq_perp_other = rrxNS_perp_other ** 2 + rryNS_perp_other ** 2
                rrSN_sq_perp_other = rrxSN_perp_other ** 2 + rrySN_perp_other ** 2

                rrNN_sq_perp_other[y, x] = xp.inf
                rrSS_sq_perp_other[y, x] = xp.inf
                rrNS_sq_perp_other[y, x] = xp.inf
                rrSN_sq_perp_other[y, x] = xp.inf

                rrNN_inv_perp_other = rrNN_sq_perp_other ** -0.5  # Due to the previous line, this is now never infinite
                rrSS_inv_perp_other = rrSS_sq_perp_other ** -0.5
                rrNS_inv_perp_other = rrNS_sq_perp_other ** -0.5
                rrSN_inv_perp_other = rrSN_sq_perp_other ** -0.5

                # Now take the correct slice, so this unit cell magnet is at its center (this is needed to convolve)
                rinv_perp_other[:,:,0,magnet_n] = rrNN_inv_perp_other[y-self.mm.ny+1:y+self.mm.ny,x-self.mm.nx+1:x+self.mm.nx]
                rinv_perp_other[:, :, 1, magnet_n] = rrSS_inv_perp_other[y - self.mm.ny + 1:y + self.mm.ny,x - self.mm.nx + 1:x + self.mm.nx]
                rinv_perp_other[:, :, 2, magnet_n] = rrNS_inv_perp_other[y - self.mm.ny + 1:y + self.mm.ny,x - self.mm.nx + 1:x + self.mm.nx]
                rinv_perp_other[:, :, 3, magnet_n] = rrSN_inv_perp_other[y - self.mm.ny + 1:y + self.mm.ny,x - self.mm.nx + 1:x + self.mm.nx]

                magnet_n += 1

        # Now comes the part where we start splitting the different cells in the unit cells
        num_unitcells_x = 2 * math.ceil(self.mm.nx / self.unitcell.x) + 1
        num_unitcells_y = 2 * math.ceil(self.mm.ny / self.unitcell.y) + 1
        unitcell_occ = self.mm.occupation[:self.unitcell.y, :self.unitcell.x]
        toolargematrix_occ = xp.tile(unitcell_occ, (num_unitcells_y, num_unitcells_x))  # This is the maximum that we can ever need (this maximum occurs when the simulation does not cut off any unit cells)

        self.kernel_unitcell_indices = -xp.ones((self.unitcell.y, self.unitcell.x), dtype=int)  # unitcell (y,x) -> kernel (i)
        self.kernel_unitcell = []
        self.kernel_perpself_unitcell = []  # Initialize perp regardless of mm.USE_PERP_ENERGY, it only takes some unnecessary memory if it is not needed, initialization is very fast anyway
        self.kernel_perpother_unitcell = []
        magnet_n = 0
        for y in range(self.unitcell.y):
            for x in range(self.unitcell.x):
                if unitcell_occ[y,x] == 0:
                    magnet_n += 1
                    continue  # Empty cell in the unit cell, so keep self.kernel_unitcell[y][x] equal to None

                # NORMAL KERNEL
                slice_startx = (self.unitcell.x - ((self.mm.nx - 1) % self.unitcell.x) + x) % self.unitcell.x  # Final % not strictly necessary because
                slice_starty = (self.unitcell.y - ((self.mm.ny - 1) % self.unitcell.y) + y) % self.unitcell.y  # toolargematrix_o{x,y} large enough anyway
                occ = toolargematrix_occ[slice_starty:slice_starty + 2 * self.mm.ny - 1, slice_startx:slice_startx + 2 * self.mm.nx - 1]
                kernelNN = rinv[:,:,0,magnet_n] * occ
                kernelSS = rinv[:,:,1,magnet_n] * occ
                kernelNS = -rinv[:,:,2,magnet_n] * occ
                kernelSN = -rinv[:,:,3,magnet_n] * occ
                kernel = kernelNN + kernelSS + kernelNS + kernelSN

                # PERPENDICULAR KERNEL SELF (so the magnet in the center of the kernel is 'perpendicular') (same formula as before)
                kernelNN_perp_self = rinv_perp_self[:, :, 0, magnet_n] * occ
                kernelSS_perp_self = rinv_perp_self[:, :, 1, magnet_n] * occ
                kernelNS_perp_self = -rinv_perp_self[:, :, 2, magnet_n] * occ
                kernelSN_perp_self = -rinv_perp_self[:, :, 3, magnet_n] * occ
                kernel_perpself = kernelNN_perp_self + kernelSS_perp_self + kernelNS_perp_self + kernelSN_perp_self

                # PERPENDICULAR KERNEL OTHER (so the magnet in the center is the only one that is still normal) (same formula asbefore)
                kernelNN_perp_other = rinv_perp_other[:, :, 0, magnet_n] * occ
                kernelSS_perp_other = rinv_perp_other[:, :, 1, magnet_n] * occ
                kernelNS_perp_other = -rinv_perp_other[:, :, 2, magnet_n] * occ
                kernelSN_perp_other = -rinv_perp_other[:, :, 3, magnet_n] * occ
                kernel_perpother = kernelNN_perp_other + kernelSS_perp_other + kernelNS_perp_other + kernelSN_perp_other

                magnet_n += 1
                ## PBC
                def apply_PBC(k):  # <k> is a DD kernel (2N+1,2N+1)-array
                    kopy = k.copy()
                    k[:, self.mm.nx:] += kopy[:, :self.mm.nx - 1]
                    k[self.mm.ny:, self.mm.nx:] += kopy[:self.mm.ny - 1, :self.mm.nx - 1]
                    k[self.mm.ny:, :] += kopy[:self.mm.ny - 1, :]
                    k[self.mm.ny:, :self.mm.nx - 1] += kopy[:self.mm.ny - 1, self.mm.nx:]
                    k[:, :self.mm.nx - 1] += kopy[:, self.mm.nx:]
                    k[:self.mm.ny - 1, :self.mm.nx - 1] += kopy[self.mm.ny:, self.mm.nx:]
                    k[:self.mm.ny - 1, :] += kopy[self.mm.ny:, :]
                    k[:self.mm.ny - 1, self.mm.nx:] += kopy[self.mm.ny:, :self.mm.nx - 1]

                if self.mm.PBC:  # Just copy the kernel 8 times, for the 8 'nearest simulations'
                    apply_PBC(kernel)
                    apply_PBC(kernel_perpself)
                    apply_PBC(kernel_perpother)

                kernel *= 1e-7  # [J/Am²], 1e-7 is mu_0/4Pi
                kernel_perpself *= 1e-7  # [J/Am²], 1e-7 is mu_0/4Pi
                kernel_perpother *= 1e-7  # [J/Am²], 1e-7 is mu_0/4Pi
                self.kernel_unitcell_indices[y, x] = len(self.kernel_unitcell)
                self.kernel_unitcell.append(kernel)
                self.kernel_perpself_unitcell.append(kernel_perpself)
                self.kernel_perpother_unitcell.append(kernel_perpother)
        self.kernel_unitcell = xp.asarray(self.kernel_unitcell)
        self.kernel_perpself_unitcell = xp.asarray(self.kernel_perpself_unitcell)
        self.kernel_perpother_unitcell = xp.asarray(self.kernel_perpother_unitcell)

    def update(self):
        total_energy = xp.zeros_like(self.mm.m)
        if self.mm.USE_PERP_ENERGY: total_energy_perp = xp.zeros_like(self.mm.m)
        for y in range(self.unitcell.y):
            for x in range(self.unitcell.x):
                if (n := self.kernel_unitcell_indices[y,x]) < 0:
                    continue
                else:
                    kernel = self.kernel_unitcell[n,::-1,::-1]
                    partial_m = xp.zeros_like(self.mm.m)
                    partial_m[y::self.unitcell.y, x::self.unitcell.x] = self.mm.m[y::self.unitcell.y, x::self.unitcell.x]
                    total_energy += partial_m*signal.convolve2d(kernel, self.mm.m, mode='valid')*self.charge_sq
                    if self.mm.USE_PERP_ENERGY:
                        kernel_perpself = self.kernel_perpself_unitcell[n,::-1,::-1]
                        total_energy_perp += partial_m * signal.convolve2d(kernel_perpself, self.mm.m, mode='valid')*self.charge_sq  # NOTE: partial_m is not strictly necessary if 'perependicular' does not necessarily mean '90° counterclockwise'
        self.E = self.prefactor * total_energy  # TODO: shouldn't we be multiplying with the moment of magnet 1 and moment of magnet 2 instead of (moment of magnet 1)²? (and fix this for all occurrences of _momentSq, I think _momentSq still stems from an era when _moment was a constant throughout the system.)
        if self.mm.USE_PERP_ENERGY: self.E_perp = self.prefactor * total_energy_perp

    def update_single(self, index2D):
        # First we get the x and y coordinates of magnet <i> in its unit cell
        y, x = index2D[0,0], index2D[1,0]
        x_unitcell = x.astype(int) % self.unitcell.x
        y_unitcell = y.astype(int) % self.unitcell.y
        # Test if there is actually a kernel
        n = self.kernel_unitcell_indices[y_unitcell, x_unitcell]
        if n < 0: return # Then there is no magnet there, so nothing happens
        # Multiply with the magnetization
        usefulkernel = self.kernel_unitcell[n,self.mm.ny-1-y:2*self.mm.ny-1-y,self.mm.nx-1-x:2*self.mm.nx-1-x]
        interaction = self.prefactor*self.mm.m[y,x]*xp.multiply(self.mm.m, usefulkernel)*self.charge_sq
        self.E += 2*interaction
        self.E[y, x] *= -1 # This magnet switched, so all its interactions are inverted
        if self.mm.USE_PERP_ENERGY:
            usefulkernel_perp = self.kernel_perpother_unitcell[n, self.mm.ny - 1 - y:2 * self.mm.ny - 1 - y, self.mm.nx - 1 - x:2 * self.mm.nx - 1 - x]
            interaction_perp = self.prefactor * self.mm.m[y, x] * xp.multiply(self.mm.m, usefulkernel_perp)*self.charge_sq
            self.E_perp += 2 * interaction_perp
            self.E_perp[y, x] *= -1  # NOTE: not strictly necessary if 'perpendicular' does not necessarily mean '90° counterclockwise'

    def update_multiple(self, indices2D):
        self.E[indices2D[0], indices2D[1]] *= -1
        indices2D_unitcell_raveled = (indices2D[1] % self.unitcell.x) + (indices2D[0] % self.unitcell.y)*self.unitcell.x
        binned_unitcell_raveled = xp.bincount(indices2D_unitcell_raveled)
        for i in binned_unitcell_raveled.nonzero()[0]: # Iterate over the unitcell indices present in indices2D
            y_unitcell, x_unitcell = divmod(int(i), self.unitcell.x)
            if (n := self.kernel_unitcell_indices[y_unitcell, x_unitcell]) < 0: continue # This should never happen, but check anyway in case indices2D includes empty cells
            kernel = self.kernel_unitcell[n,:,:]
            if self.mm.USE_PERP_ENERGY: kernel_perp = self.kernel_perpother_unitcell[n,:,:]
            indices2D_here = indices2D[:,indices2D_unitcell_raveled == i]
            if indices2D_here.shape[1] > self.mm.params.SIMULTANEOUS_SWITCHES_CONVOLUTION_OR_SUM_CUTOFF:
                ### EITHER WE DO THIS (CONVOLUTION) (starts to be better at approx. 40 simultaneous switches for 41x41 kernel, taking into account the need for complete recalculation every <something> steps, so especially for large T this is good)
                switched_field = xp.zeros_like(self.mm.m)
                switched_field[indices2D_here[0], indices2D_here[1]] = self.mm.m[indices2D_here[0], indices2D_here[1]]
                k = self.mm.params.REDUCED_KERNEL_SIZE
                kx, ky = min(k, self.mm.nx-1), min(k, self.mm.ny-1)
                usefulkernel = kernel[self.mm.ny-1-ky:self.mm.ny+ky, self.mm.nx-1-kx:self.mm.nx+kx] if k else kernel
                convolvedkernel = signal.convolve2d(switched_field, usefulkernel, mode='same', boundary='wrap' if self.mm.PBC else 'fill')
                if self.mm.USE_PERP_ENERGY:
                    usefulkernel_perp = kernel_perp[self.mm.ny - 1 - ky:self.mm.ny + ky, self.mm.nx - 1 - kx:self.mm.nx + kx] if k else kernel_perp
                    convolvedkernel_perp = signal.convolve2d(switched_field, usefulkernel_perp, mode='same', boundary='wrap' if self.mm.PBC else 'fill')
            else:
                ### OR WE DO THIS (BASICALLY self.update_single BUT SLIGHTLY PARALLEL AND SLIGHTLY NONPARALLEL)
                convolvedkernel = xp.zeros_like(self.mm.m) # Still is convolved, just not in parallel
                if self.mm.USE_PERP_ENERGY: convolvedkernel_perp = xp.zeros_like(self.mm.m)
                for j in range(indices2D_here.shape[1]): # Here goes the manual convolution
                    y, x = indices2D_here[0,j], indices2D_here[1,j]
                    convolvedkernel += self.mm.m[y,x]*kernel[self.mm.ny-1-y:2*self.mm.ny-1-y,self.mm.nx-1-x:2*self.mm.nx-1-x]
                    if self.mm.USE_PERP_ENERGY: convolvedkernel_perp += self.mm.m[y,x]*kernel_perp[self.mm.ny-1-y:2*self.mm.ny-1-y,self.mm.nx-1-x:2*self.mm.nx-1-x]
            interaction = self.prefactor*xp.multiply(self.mm.m*self.charge_sq, convolvedkernel)
            self.E += 2*interaction
            if self.mm.USE_PERP_ENERGY:
                interaction_perp = self.prefactor * xp.multiply(self.mm.m*self.charge_sq, convolvedkernel_perp)
                self.E_perp += 2 * interaction_perp


class ExchangeEnergy(Energy):  # TODO: allow random variation in J, see https://stackoverflow.com/a/73398072 for this kind of convolution
    def __init__(self, J=1):
        self.J = J # [J]
    
    @property
    def J(self):
        return self._J
    
    @J.setter
    def J(self, value):
        self._J = value
        try: self.update()
        except AttributeError: pass # Not assigned to a Magnets object yet

    def _initialize(self):
        self.local_interaction = self.mm._get_nearest_neighbors()

    def update(self):
        if self.mm.in_plane: # Use the XY hamiltonian (but spin has fixed axis so model is still Ising-like)
            mx = self.mm.orientation[:,:,0]*self.mm.m
            my = self.mm.orientation[:,:,1]*self.mm.m
            sum_mx = signal.convolve2d(mx, self.local_interaction, mode='same', boundary='wrap' if self.mm.PBC else 'fill')
            sum_my = signal.convolve2d(my, self.local_interaction, mode='same', boundary='wrap' if self.mm.PBC else 'fill')
            self.E = -self.J*(xp.multiply(sum_mx, mx) + xp.multiply(sum_my, my))
            if self.mm.USE_PERP_ENERGY: self.E_perp = -self.J*(xp.multiply(sum_my, mx) - xp.multiply(sum_mx, my)) # Just same but (mx,my)->(-my,mx) 90° rotation
        else: # Use Ising hamiltonian
            self.E = -self.J*xp.multiply(signal.convolve2d(self.mm.m, self.local_interaction, mode='same', boundary='wrap' if self.mm.PBC else 'fill'), self.mm.m)
            if self.mm.USE_PERP_ENERGY: self.E_perp = xp.zeros_like(self.mm.m)

    def update_single(self, index2D):
        self.update() # There are much faster ways of doing this, but this becomes difficult with PBC and in/out-of-plane

    def update_multiple(self, indices2D):
        self.update()

    @property
    def E_tot(self):
        return xp.sum(self.E)/2<|MERGE_RESOLUTION|>--- conflicted
+++ resolved
@@ -403,30 +403,17 @@
         self.charge_sq = self.charge ** 2
 
         # Create a grid that is too large. This is needed to place every magnet in the unitcell in the centrum to convolve
-<<<<<<< HEAD
-        x_arange = xp.arange(-(self.mm.nx-1), self.mm.nx + self.mm.unitcell.x)
-=======
         x_arange = xp.arange(-(self.mm.nx - 1), self.mm.nx + self.mm.unitcell.x)
->>>>>>> 55b4363c
         dx = self.mm.dx[x_arange % self.mm.nx]
         x_large = xp.zeros(x_arange.size)
         x_large[1:] = xp.cumsum(dx)[:-1]
         x_large -= x_large[self.mm.nx - 1]
-<<<<<<< HEAD
-        
-        y_arange = xp.arange(-(self.mm.ny-1), self.mm.ny + self.mm.unitcell.y)
-=======
 
         y_arange = xp.arange(-(self.mm.ny - 1), self.mm.ny + self.mm.unitcell.y)
->>>>>>> 55b4363c
         dy = self.mm.dy[y_arange % self.mm.ny]
         y_large = xp.zeros(y_arange.size)
         y_large[1:] = xp.cumsum(dy)[:-1]
         y_large -= y_large[self.mm.ny - 1]
-<<<<<<< HEAD
-        
-        xx, yy = xp.meshgrid(x_large, y_large)
-=======
 
         xx, yy = xp.meshgrid(x_large, y_large)
         if not isinstance(self.d, np.ndarray):
@@ -437,7 +424,6 @@
                 for x in range(xx.shape[1]):
                     self.dist_too_big[y,x] = self.dist_unitcell[(y-(self.mm.ny-1))%self.mm.unitcell.y,(x-(self.mm.nx-1))%self.mm.unitcell.x]
 
->>>>>>> 55b4363c
         # Determine the angle of each magnet in the too large grid
         angle_unitcell = self.mm.original_angles[:self.unitcell.y,:self.unitcell.x]
         angles = xp.zeros(xx.shape)
